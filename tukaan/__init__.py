__all__: list = []  # Making wildcard imports impossible. Is it illegal?
__author__ = "rdbende"
__package__ = "tukaan"
__version__ = "0.0.0"
import sys

from ._events_n_bindings import DragObject, KeySeq
from ._font import Font
from ._images import Icon, IconFactory, Image
<<<<<<< HEAD
from ._info import Machine, Memory, Platform, Screen
from ._misc import Clipboard, Color, Cursor, _ConfigObject
=======
from ._info import Machine, Memory, Screen, System
from ._misc import Clipboard, Color, Cursor
>>>>>>> 8dc8943e
from ._units import MemoryUnit, ScreenDistance
from ._variables import Boolean, Float, Integer, String
from .button import Button
from .checkbox import CheckBox
from .combobox import ComboBox
from .entry import Entry
from .frame import Frame
from .label import Label
from .progressbar import ProgressBar
from .radiobutton import RadioButton, RadioGroup
from .scrollbar import Scrollbar
from .separator import Separator
from .slider import Slider
<<<<<<< HEAD
from .spinbox import SpinBox
from .tabview import TabView
from .textbox import TextBox
from .timeout import Timeout
from .window import App, Window

Config = _ConfigObject()
=======
from .splitview import SplitView
from .tabview import TabView
from .textbox import TextBox
from .timeout import Timer
from .window import App, Window


class _RequiredVersion:
    def splitver(self, version_str):
        return tuple(map(int, version_str.split(".")))

    def __eq__(self, version):
        if version != __version__:
            sys.tracebacklimit = 0
            raise RuntimeError(
                f"you have Tukaan version {__version__} installed, which is incompatible with your code that requires Tukaan {version}.\n"
                f"Use 'pip install tukaan=={version}' to install the required version of Tukaan."
            )

    def __le__(self, version):
        if self.splitver(__version__) > self.splitver(version):
            sys.tracebacklimit = 0
            raise RuntimeError(
                f"you have Tukaan version {__version__} installed, which is incompatible with your code that requires Tukaan {version} or older.\n"
                f"Use 'pip install tukaan=={version}' to install an older version of Tukaan."
            )

    def __ge__(self, version):
        if self.splitver(__version__) < self.splitver(version):
            sys.tracebacklimit = 0
            raise RuntimeError(
                f"you have Tukaan version {__version__} installed, which is incompatible with your code that requires Tukaan {version} or newer.\n"
                "Use 'pip install --upgrade tukaan' to install the newest version of Tukaan."
            )


# required_version = _RequiredVersion()  # uncomment when release to Pypi
>>>>>>> 8dc8943e
<|MERGE_RESOLUTION|>--- conflicted
+++ resolved
@@ -2,18 +2,15 @@
 __author__ = "rdbende"
 __package__ = "tukaan"
 __version__ = "0.0.0"
+
+
 import sys
 
 from ._events_n_bindings import DragObject, KeySeq
 from ._font import Font
 from ._images import Icon, IconFactory, Image
-<<<<<<< HEAD
-from ._info import Machine, Memory, Platform, Screen
+from ._info import Machine, Memory, Screen, System
 from ._misc import Clipboard, Color, Cursor, _ConfigObject
-=======
-from ._info import Machine, Memory, Screen, System
-from ._misc import Clipboard, Color, Cursor
->>>>>>> 8dc8943e
 from ._units import MemoryUnit, ScreenDistance
 from ._variables import Boolean, Float, Integer, String
 from .button import Button
@@ -27,20 +24,14 @@
 from .scrollbar import Scrollbar
 from .separator import Separator
 from .slider import Slider
-<<<<<<< HEAD
 from .spinbox import SpinBox
-from .tabview import TabView
-from .textbox import TextBox
-from .timeout import Timeout
-from .window import App, Window
-
-Config = _ConfigObject()
-=======
 from .splitview import SplitView
 from .tabview import TabView
 from .textbox import TextBox
 from .timeout import Timer
 from .window import App, Window
+
+Config = _ConfigObject()
 
 
 class _RequiredVersion:
@@ -72,5 +63,4 @@
             )
 
 
-# required_version = _RequiredVersion()  # uncomment when release to Pypi
->>>>>>> 8dc8943e
+# required_version = _RequiredVersion()  # uncomment when release to Pypi