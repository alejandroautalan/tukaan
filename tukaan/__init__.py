--- conflicted
+++ resolved
@@ -9,14 +9,9 @@
 from ._events_n_bindings import DragObject, KeySeq
 from ._font import Font
 from ._images import Icon, IconFactory, Image
-<<<<<<< HEAD
-from ._info import Machine, Memory, Platform, Screen
-from ._misc import Clipboard, Color, Cursor
-from ._misc import _Time as Time
-=======
 from ._info import Machine, Memory, Screen, System
 from ._misc import Clipboard, Color, Cursor, _ConfigObject
->>>>>>> 561976b9
+from ._misc import _Time as Time
 from ._units import MemoryUnit, ScreenDistance
 from ._variables import Boolean, Float, Integer, String
 from .button import Button
@@ -35,9 +30,6 @@
 from .tabview import TabView
 from .textbox import TextBox
 from .timeout import Timer
-<<<<<<< HEAD
-from .window import App, Window
-=======
 from .window import App, Window
 
 Config = _ConfigObject()
@@ -72,5 +64,4 @@
             )
 
 
-# required_version = _RequiredVersion()  # uncomment when release to Pypi
->>>>>>> 561976b9
+# required_version = _RequiredVersion()  # uncomment when release to Pypi