--- conflicted
+++ resolved
@@ -10,13 +10,11 @@
     from typing import Callable
     from typing_extensions import Protocol
 
-<<<<<<< HEAD
+
 from pathlib import Path
 
-from tukaan._collect import _commands
-=======
 from tukaan._collect import commands
->>>>>>> 44385011
+
 from tukaan._tcl import Tcl
 from tukaan._typing import P, T, T_co, T_contra
 from tukaan._variables import ControlVariable
