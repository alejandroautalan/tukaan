from __future__ import annotations

import collections
import collections.abc
import itertools
from inspect import isclass
from typing import TYPE_CHECKING, Any, Callable, DefaultDict, Iterator

from ._info import System

if TYPE_CHECKING:
    from PIL import Image  # type: ignore

    from ._base import TkWidget
    from ._font import Font
    from ._images import Icon, _image_converter_class
    from ._variables import _TclVariable
    from .media import Sound
    from .textbox import Tag
    from .timeout import Timeout


class count:
    """Simplified itertools.count"""

    def __init__(self, start: int = 0) -> None:
        self._count = start

    def __next__(self) -> int:
        self._count += 1
        return self._count

    def __iter__(self) -> Iterator[int]:
        # method to make mypy happy
        yield self._count

    def __int__(self) -> int:
        return self._count


counts: DefaultDict[Any, Iterator[int]] = collections.defaultdict(lambda: count())


_commands: dict[str, Callable] = {}
_images: dict[str, _image_converter_class | Icon] = {}
_pil_images: dict[str, Image] = {}
_timeouts: dict[str, Timeout] = {}
_variables: dict[str, _TclVariable] = {}
_text_tags: dict[str, Tag] = {}
_widgets: dict[str, TkWidget] = {}
_fonts: dict[str, Font] = {}
_sounds: dict[str, Sound] = {}


<<<<<<< HEAD
def updated(func: Callable) -> Callable:
    def wrapper(self, *args, **kwargs) -> Any:
        get_tcl_interp()._tcl_call(None, "update")
        result = func(self, *args, **kwargs)
        get_tcl_interp()._tcl_call(None, "update")
        return result

    return wrapper


def update_before(func: Callable) -> Callable:
    def wrapper(self, *args, **kwargs) -> Any:
        get_tcl_interp()._tcl_call(None, "update")
        return func(self, *args, **kwargs)

    return wrapper


def update_after(func: Callable) -> Callable:
    def wrapper(self, *args, **kwargs) -> Any:
        result = func(self, *args, **kwargs)
        get_tcl_interp()._tcl_call(None, "update")
        return result

    return wrapper


=======
>>>>>>> 4493be20
def windows_only(func):
    def wrapper(*args, **kwargs):
        if System.os == "Windows":
            return func(*args, **kwargs)

    return wrapper


def mac_only(func):
    def wrapper(*args, **kwargs):
        if System.os == "macOS":
            return func(*args, **kwargs)

    return wrapper


def linux_only(func):
    def wrapper(*args, **kwargs):
        if System.os == "Linux":
            return func(*args, **kwargs)

    return wrapper


<<<<<<< HEAD
def reversed_dict(dictionary: dict) -> dict:
    return {value: key for key, value in dictionary.items()}


def get_tcl_interp():
    from .window import tcl_interp

    if tcl_interp is None:
        raise RuntimeError("Tcl/Tk is not initialized. Use tukaan.App() to initialize it.")

    return tcl_interp


_flatten = itertools.chain.from_iterable


def create_command(func) -> str:
    name = f"tukaan_command_{next(counts['commands'])}"
    _callbacks[name] = func

    def real_func(*args):
        try:
            return func(*args)
        except Exception:
            # remove unnecessary lines:
            # File "/home/.../_utils.py", line 88, in real_func
            # return func(*args)
            tb = traceback.format_exc().split("\n")[3:]
            print("Traceback (most recent call last):", "\n".join(tb), sep="\n")

    get_tcl_interp().app.createcommand(name, real_func)
    return name


def delete_command(name: str) -> None:
    del _callbacks[name]
    get_tcl_interp().app.deletecommand(name)


def py_to_tcl_args(**kwargs) -> tuple:
    result = []

    for key, value in kwargs.items():
        if value is None:
            continue
=======
flatten = itertools.chain.from_iterable
>>>>>>> 4493be20


def reversed_dict(dictionary: dict) -> dict:
    return {value: key for key, value in dictionary.items()}


def seq_pairs(sequence):
    return zip(sequence[0::2], sequence[1::2])


<<<<<<< HEAD
def from_tcl(type_spec, value) -> Any:
    """Based on https://github.com/Akuli/teek/blob/master/teek/_tcl_calls.py"""
    if type_spec is None:
        return None

    if type_spec is str:
        return get_tcl_interp()._get_string(value)

    if type_spec is bool:
        return get_tcl_interp()._get_boolean(value)

    if type_spec is int:
        if value == "":
            return None
        return int(value)

    if type_spec is float:
        if value == "":
            return None
        return get_tcl_interp()._get_float(value)

    if hasattr(type_spec, "from_tcl"):
        return type_spec.from_tcl(value)  # type: ignore

    if isinstance(type_spec, (list, tuple, dict)):
        items = get_tcl_interp()._split_list(value)

        if isinstance(type_spec, list):
            # [int] -> [1, 2, 3]
            (item_spec,) = type_spec
            return [from_tcl(item_spec, item) for item in items]

        if isinstance(type_spec, tuple):
            # (int, str) -> (1, 'hello')
            # if all type is same, can shorten:
            # (str) -> ('1', 'hello')
            if len(type_spec) != len(items):
                type_spec *= len(items)
            return tuple(map(from_tcl, type_spec, items))

        if isinstance(type_spec, dict):
            # {'a': int, 'b': str} -> {'a': 1, 'b': 'hello', 'c': 'str assumed'}
            result = {}
            for key, value in _sequence_pairs(items):
                key = from_tcl(str, key)
                result[key] = from_tcl(type_spec.get(key, str), value)
            return result

    if type_spec is Path:
        return Path(value).resolve()

    if type_spec == "noconvert":
        return value


def to_tcl(value: Any) -> Any:
    """Based on https://github.com/Akuli/teek/blob/master/teek/_tcl_calls.py"""
    if isinstance(value, (str, tk.Tcl_Obj)):
        return value

    if value is None:
        return ""

    if isinstance(value, bool):
        return "1" if value else "0"

    if hasattr(value, "tcl_path"):
        return value.tcl_path

    if hasattr(value, "to_tcl"):
        return value.to_tcl()

    if isinstance(value, numbers.Real):
        return str(value)

    if isinstance(value, collections.abc.Mapping):
        return tuple(map(to_tcl, _flatten(value.items())))

    if callable(value):
        return create_command(value)

    if isinstance(value, Path):
        return str(value.resolve())

    return tuple(map(to_tcl, value))


=======
>>>>>>> 4493be20
class ClassPropertyDescriptor:
    # Source: https://stackoverflow.com/a/5191224
    def __init__(self, fget, fset=None):
        self.fget = fget
        self.fset = fset

    def __get__(self, obj, owner: object | None = None):
        return self.fget.__get__(obj, owner or type(obj))()

    def __set__(self, obj, value):
        if not self.fset:
            raise AttributeError("can't set attribute")
        if isclass(obj):
            type_ = obj
            obj = None
        else:
            type_ = type(obj)
        return self.fset.__get__(obj, type_)(value)

    def setter(self, func: Callable | classmethod) -> ClassPropertyDescriptor:
        if not isinstance(func, classmethod):
            func = classmethod(func)
        self.fset = func
        return self


class ClassPropertyMetaClass(type):
    def __setattr__(self, key: str, value: Any):
        if key in self.__dict__:
            obj = self.__dict__.get(key)

            if obj and type(obj) is ClassPropertyDescriptor:
                return obj.__set__(self, value)

        return super(ClassPropertyMetaClass, self).__setattr__(key, value)


def classproperty(func: Callable | classmethod) -> ClassPropertyDescriptor:
    if not isinstance(func, classmethod):
        func = classmethod(func)

    return ClassPropertyDescriptor(func)<|MERGE_RESOLUTION|>--- conflicted
+++ resolved
@@ -52,36 +52,6 @@
 _sounds: dict[str, Sound] = {}
 
 
-<<<<<<< HEAD
-def updated(func: Callable) -> Callable:
-    def wrapper(self, *args, **kwargs) -> Any:
-        get_tcl_interp()._tcl_call(None, "update")
-        result = func(self, *args, **kwargs)
-        get_tcl_interp()._tcl_call(None, "update")
-        return result
-
-    return wrapper
-
-
-def update_before(func: Callable) -> Callable:
-    def wrapper(self, *args, **kwargs) -> Any:
-        get_tcl_interp()._tcl_call(None, "update")
-        return func(self, *args, **kwargs)
-
-    return wrapper
-
-
-def update_after(func: Callable) -> Callable:
-    def wrapper(self, *args, **kwargs) -> Any:
-        result = func(self, *args, **kwargs)
-        get_tcl_interp()._tcl_call(None, "update")
-        return result
-
-    return wrapper
-
-
-=======
->>>>>>> 4493be20
 def windows_only(func):
     def wrapper(*args, **kwargs):
         if System.os == "Windows":
@@ -106,55 +76,7 @@
     return wrapper
 
 
-<<<<<<< HEAD
-def reversed_dict(dictionary: dict) -> dict:
-    return {value: key for key, value in dictionary.items()}
-
-
-def get_tcl_interp():
-    from .window import tcl_interp
-
-    if tcl_interp is None:
-        raise RuntimeError("Tcl/Tk is not initialized. Use tukaan.App() to initialize it.")
-
-    return tcl_interp
-
-
-_flatten = itertools.chain.from_iterable
-
-
-def create_command(func) -> str:
-    name = f"tukaan_command_{next(counts['commands'])}"
-    _callbacks[name] = func
-
-    def real_func(*args):
-        try:
-            return func(*args)
-        except Exception:
-            # remove unnecessary lines:
-            # File "/home/.../_utils.py", line 88, in real_func
-            # return func(*args)
-            tb = traceback.format_exc().split("\n")[3:]
-            print("Traceback (most recent call last):", "\n".join(tb), sep="\n")
-
-    get_tcl_interp().app.createcommand(name, real_func)
-    return name
-
-
-def delete_command(name: str) -> None:
-    del _callbacks[name]
-    get_tcl_interp().app.deletecommand(name)
-
-
-def py_to_tcl_args(**kwargs) -> tuple:
-    result = []
-
-    for key, value in kwargs.items():
-        if value is None:
-            continue
-=======
 flatten = itertools.chain.from_iterable
->>>>>>> 4493be20
 
 
 def reversed_dict(dictionary: dict) -> dict:
@@ -165,96 +87,6 @@
     return zip(sequence[0::2], sequence[1::2])
 
 
-<<<<<<< HEAD
-def from_tcl(type_spec, value) -> Any:
-    """Based on https://github.com/Akuli/teek/blob/master/teek/_tcl_calls.py"""
-    if type_spec is None:
-        return None
-
-    if type_spec is str:
-        return get_tcl_interp()._get_string(value)
-
-    if type_spec is bool:
-        return get_tcl_interp()._get_boolean(value)
-
-    if type_spec is int:
-        if value == "":
-            return None
-        return int(value)
-
-    if type_spec is float:
-        if value == "":
-            return None
-        return get_tcl_interp()._get_float(value)
-
-    if hasattr(type_spec, "from_tcl"):
-        return type_spec.from_tcl(value)  # type: ignore
-
-    if isinstance(type_spec, (list, tuple, dict)):
-        items = get_tcl_interp()._split_list(value)
-
-        if isinstance(type_spec, list):
-            # [int] -> [1, 2, 3]
-            (item_spec,) = type_spec
-            return [from_tcl(item_spec, item) for item in items]
-
-        if isinstance(type_spec, tuple):
-            # (int, str) -> (1, 'hello')
-            # if all type is same, can shorten:
-            # (str) -> ('1', 'hello')
-            if len(type_spec) != len(items):
-                type_spec *= len(items)
-            return tuple(map(from_tcl, type_spec, items))
-
-        if isinstance(type_spec, dict):
-            # {'a': int, 'b': str} -> {'a': 1, 'b': 'hello', 'c': 'str assumed'}
-            result = {}
-            for key, value in _sequence_pairs(items):
-                key = from_tcl(str, key)
-                result[key] = from_tcl(type_spec.get(key, str), value)
-            return result
-
-    if type_spec is Path:
-        return Path(value).resolve()
-
-    if type_spec == "noconvert":
-        return value
-
-
-def to_tcl(value: Any) -> Any:
-    """Based on https://github.com/Akuli/teek/blob/master/teek/_tcl_calls.py"""
-    if isinstance(value, (str, tk.Tcl_Obj)):
-        return value
-
-    if value is None:
-        return ""
-
-    if isinstance(value, bool):
-        return "1" if value else "0"
-
-    if hasattr(value, "tcl_path"):
-        return value.tcl_path
-
-    if hasattr(value, "to_tcl"):
-        return value.to_tcl()
-
-    if isinstance(value, numbers.Real):
-        return str(value)
-
-    if isinstance(value, collections.abc.Mapping):
-        return tuple(map(to_tcl, _flatten(value.items())))
-
-    if callable(value):
-        return create_command(value)
-
-    if isinstance(value, Path):
-        return str(value.resolve())
-
-    return tuple(map(to_tcl, value))
-
-
-=======
->>>>>>> 4493be20
 class ClassPropertyDescriptor:
     # Source: https://stackoverflow.com/a/5191224
     def __init__(self, fget, fset=None):
