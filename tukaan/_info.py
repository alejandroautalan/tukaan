--- conflicted
+++ resolved
@@ -8,11 +8,7 @@
 import psutil
 from screeninfo import get_monitors  # type: ignore
 
-<<<<<<< HEAD
-from ._structures import OsVersion, Version, Position
-=======
 from ._structures import OsVersion, Position, Version
->>>>>>> 4493be20
 from ._units import MemoryUnit, ScreenDistance
 from .exceptions import TclError
 
@@ -277,18 +273,12 @@
 
     def clear(self) -> None:
         from ._tcl import Tcl
-<<<<<<< HEAD
-=======
-
->>>>>>> 4493be20
+
         Tcl.call(None, "clipboard", "clear")
 
     def append(self, content) -> None:
         from ._tcl import Tcl
-<<<<<<< HEAD
-=======
-
->>>>>>> 4493be20
+
         Tcl.call(None, "clipboard", "append", content)
 
     def __add__(self, content) -> _Clipboard:
@@ -297,10 +287,7 @@
 
     def get(self) -> str | None:
         from ._tcl import Tcl
-<<<<<<< HEAD
-=======
-
->>>>>>> 4493be20
+
         try:
             return Tcl.call(str, "clipboard", "get")
         except TclError:
@@ -322,27 +309,17 @@
 class _Pointer:
     def __repr__(self) -> str:
         return f"<tukaan.Pointer object; position: {tuple(self.position)}>"
-<<<<<<< HEAD
-    
+
     @property
     def x(cls) -> int:
         from ._tcl import Tcl
-=======
-
-    @property
-    def x(cls) -> int:
-        from ._tcl import Tcl
-
->>>>>>> 4493be20
+
         return Tcl.call(int, "winfo", "pointerx", ".")
 
     @property
     def y(cls) -> int:
         from ._tcl import Tcl
-<<<<<<< HEAD
-=======
-
->>>>>>> 4493be20
+
         return Tcl.call(int, "winfo", "pointery", ".")
 
     @property
