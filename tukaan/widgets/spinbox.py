from __future__ import annotations

from collections import namedtuple
from typing import Callable

from tukaan._structures import Color
from tukaan._tcl import Tcl

from ._base import BaseWidget, TkWidget
from .entry import Entry

SpinBox_values = namedtuple("SpinBox_values", ["start", "stop", "step"])


class SpinBox(Entry):
    _tcl_class = "ttk::spinbox"
    _keys = {
        "cycle": (bool, "wrap"),
        "fg_color": (Color, "foreground"),
        "focusable": (bool, "takefocus"),
        "hide_chars_with": (str, "show"),
        "increment": float,
        "max": (float, "to"),
        "min": (float, "from"),
        "on_xscroll": ("func", "xscrollcommand"),
        "style": str,
        "text_align": (str, "justify"),
        "width": int,
    }

    def __init__(
        self,
<<<<<<< HEAD
        parent: TkWidget | None,
=======
        parent: TkWidget,
>>>>>>> 647825f0
        values: list[str | float] | tuple[str | float, ...] | range | None = None,
        *,
        cycle: bool | None = None,
        value: str | float | None = None,
        fg_color: str | Color | None = None,
        focusable: bool | None = None,
        hide_chars: bool | None = False,
        hide_chars_with: str | None = "•",
        increment: int | None = None,
        max: int | None = None,
        min: int | None = None,
        on_select: Callable | None = None,
        style: str | None = None,
        text_align: str | None = None,
        user_edit: bool = True,
        width: int | None = None,
    ) -> None:

        self._prev_show_char = hide_chars_with
        if not hide_chars:
            hide_chars_with = None

        BaseWidget.__init__(
            self,
            parent,
            foreground=fg_color,
            justify=text_align,
            show=hide_chars_with,
            state=None if user_edit else "readonly",
            style=style,
            takefocus=focusable,
            width=width,
            wrap=cycle,
        )

        self._set_values(values, min, max, increment)

        if value is not None:
            self.set(value)
        elif min:
            self.set(min)
        elif values:
            self.set(values[0])
        else:
            self.set("0")

        self.bind("<<Increment>>", f"+{self._name} selection clear")
        self.bind("<<Decrement>>", f"+{self._name} selection clear")
        self.bind("<FocusOut>", f"+{self._name} selection clear")

    def set(self, value: str) -> None:
        Tcl.call(None, self, "set", value)

    value = property(Entry.get, set)

    @property
    def values(self) -> list[str | float]:
        result = Tcl.call([str], self, "cget", "-values")

        if not result:
            min_ = Tcl.call(float, self, "cget", "-from") or 0
            max_ = Tcl.call(float, self, "cget", "-to") or 0
            increment = Tcl.call(float, self, "cget", "-increment") or 1
            return SpinBox_values(min_, max_ + increment, increment)

        return result

    @values.setter
    def values(self, values: list[str | float]) -> None:
        self._set_values(values)

    def _set_values(
        self,
        values: list[str | float] | tuple[str | float, ...] | range = None,
        min_: int = None,
        max_: int = None,
        increment: int = None,
    ) -> None:
        if isinstance(values, range):
            if min_ is None:
                min_ = values.start
            if max_ is None:
                max_ = values.stop
            if increment is None:
                increment = values.step
        elif values is None and max_:
            if min_ is None:
                min_ = 0
            if max_ is None:
                max_ = 0
            if increment is None:
                increment = 1
        else:
            return self.config(values=values)

        Tcl.call(
            None,
            self._name,
            "configure",
            *Tcl.to_tcl_args(from_=min_, to=max_ - increment, increment=increment),
        )<|MERGE_RESOLUTION|>--- conflicted
+++ resolved
@@ -30,11 +30,7 @@
 
     def __init__(
         self,
-<<<<<<< HEAD
-        parent: TkWidget | None,
-=======
         parent: TkWidget,
->>>>>>> 647825f0
         values: list[str | float] | tuple[str | float, ...] | range | None = None,
         *,
         cycle: bool | None = None,
