--- conflicted
+++ resolved
@@ -23,11 +23,7 @@
 
     def __init__(
         self,
-<<<<<<< HEAD
-        parent: TkWidget | None,
-=======
         parent: TkWidget,
->>>>>>> 647825f0
         *,
         focusable: bool | None = None,
         on_click: Callable | None = None,
