from __future__ import annotations

from tukaan._tcl import Tcl
from tukaan.exceptions import TclError

from ._base import BaseWidget, ContainerWidget, TkWidget
from .frame import Frame


class Pane(Frame):
    _keys = {"weight": int}

    def __init__(
        self,
        *,
        padding: int | tuple[int, ...] | None = None,
        weight: int | None = None,
    ):
        Frame.__init__(self, self._widget, padding=padding)

        self._store_options = {"weight": weight}
        self.append()

    def __repr__(self):
        return f"<tukaan.SplitView.Pane in {self.parent}; tcl_name={self._name}>"

    def _get(self, type_spec, key):
        if self in self._widget:
            return Tcl.call(type_spec, self._widget, "pane", self, f"-{key}")
        else:
            return self._store_options.get(key, None)

    def _set(self, **kwargs):
        if self in self._widget:
            Tcl.call(None, self._widget, "pane", self, *Tcl.to_tcl_args(**kwargs))
        else:
            self._store_options.update(kwargs)

    def append(self):
        if self in self._widget:
            self.move(-1)
            return

        Tcl.call(None, self._widget, "add", self, *Tcl.to_tcl_args(**self._store_options))
        self._widget.panes.append(self)

    def move(self, new_index: int) -> None:
        self._widget.panes.remove(self)
        self._widget.panes.insert(new_index, self)

        if new_index == -1:
            new_index = "end"

        Tcl.call(None, self._widget, "insert", new_index, self)

    def remove(self):
        try:
            Tcl.call(None, self._widget, "forget", self)
        except TclError:  # Pane isn't added to SplitView
            pass


class SplitView(BaseWidget, ContainerWidget):
    _tcl_class = "ttk::panedwindow"
    _keys = {
        "focusable": (bool, "takefocus"),
    }

    def __init__(
        self,
<<<<<<< HEAD
        parent: TkWidget | None,
=======
        parent: TkWidget,
>>>>>>> 647825f0
        orientation: str | None = None,
        *,
        focusable: bool | None = None,
    ) -> None:
        BaseWidget.__init__(self, parent, takefocus=focusable, orient=orientation)

        self.Pane = Pane
        setattr(self.Pane, "_widget", self)

        self.panes = []
        self._orientation = orientation

    def __contains__(self, pane):
        return pane in self.panes

    def __iter__(self):
        return iter(self.panes)

    def __len__(self):
        return len(self.panes)

    def _repr_details(self):
        return f"contains {len(self)} panes"

    def __getitem__(self, index):
        if isinstance(index, self.Pane):
            return self.panes.index(index)

        return self.panes[index]

    @property
    def orientation(self):  # orientation is read-only
        return self._orientation

    def lock_panes(self):
        Tcl.call(None, "bindtags", self, (self, ".", "all"))

    def unlock_panes(self):
        Tcl.call(None, "bindtags", self, (self, "TPanedwindow", ".", "all"))<|MERGE_RESOLUTION|>--- conflicted
+++ resolved
@@ -68,11 +68,7 @@
 
     def __init__(
         self,
-<<<<<<< HEAD
-        parent: TkWidget | None,
-=======
         parent: TkWidget,
->>>>>>> 647825f0
         orientation: str | None = None,
         *,
         focusable: bool | None = None,
