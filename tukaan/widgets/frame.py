--- conflicted
+++ resolved
@@ -10,13 +10,7 @@
     _tcl_class = "ttk::frame"
     _keys = {}
 
-    def __init__(
-<<<<<<< HEAD
-        self, parent: TkWidget | None, padding: int | tuple[int, ...] | None = None
-=======
-        self, parent: TkWidget, padding: int | tuple[int, ...] | None = None
->>>>>>> 647825f0
-    ) -> None:
+    def __init__(self, parent: TkWidget, padding: int | tuple[int, ...] | None = None) -> None:
         BaseWidget.__init__(self, parent, padding=convert_4side(padding))
 
     def _get(self, type_spec, key):
