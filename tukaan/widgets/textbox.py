from __future__ import annotations

import warnings
from collections import abc, namedtuple
from functools import partialmethod
from pathlib import Path
from typing import Any, Iterator

import _tkinter as tk
from PIL import Image  # type: ignore

from tukaan._enums import CaretStyle, InactiveCaretStyle, Wrap
from tukaan._images import Icon
from tukaan._structures import Color
from tukaan._tcl import Tcl
from tukaan._units import ScreenDistance
from tukaan._utils import _images, _text_tags, counts, seq_pairs
from tukaan._variables import Integer
from tukaan.data import TabStop
from tukaan.exceptions import TclError
from tukaan.fonts import Font

from ._base import (
    BaseWidget,
    GetSetAttrMixin,
    InputControlWidget,
    OutputDisplayWidget,
    TkWidget,
    XScrollable,
    YScrollable,
)
from .frame import Frame
from .scrollbar import ScrollBar


class _TabStopsProperty:
    @property
    def tab_stops(self) -> list[TabStop]:
        result = []
        for pos, align in seq_pairs(self._get([str], "tabs")):
            result.append(TabStop(pos, align))
        return result

    @tab_stops.setter
    def tab_stops(self, tab_stops: TabStop | list[TabStop]) -> None:
        if tab_stops is None:
            return

<<<<<<< HEAD
        if not isinstance(tab_stops, (list, tuple)):
            tab_stops = (tab_stops,)

=======
from ._base import (
    BaseWidget,
    GetSetAttrMixin,
    InputControlWidget,
    OutputDisplayWidget,
    TkWidget,
    XScrollable,
    YScrollable,
)
from .frame import Frame
from .scrollbar import ScrollBar


class TabStop:
    def __init__(self, position: float, align: str = "left"):
        if align == "decimal":
            align = "numeric"

        self.position, self.align = position, align

    def __repr__(self):
        return f"TabStop({self.position!r}, {self.align!r})"

    def __to_tcl__(self):
        return self.position, self.align


class _TabStopsProperty:
    @property
    def tab_stops(self) -> list[TabStop]:
        result = []
        for pos, align in seq_pairs(self._get([str], "tabs")):
            result.append(TabStop(pos, align))
        return result

    @tab_stops.setter
    def tab_stops(self, tab_stops: TabStop | list[TabStop]) -> None:
        if not isinstance(tab_stops, (list, tuple)):
            tab_stops = (tab_stops,)

>>>>>>> 647825f0
        self._set(tabs=[y for x in tab_stops for y in x.__to_tcl__()])


class Tag(GetSetAttrMixin, _TabStopsProperty):
    _widget: TextBox
    _keys = {
        "bg_color": (Color, "background"),
        "fg_color": (Color, "foreground"),
        "first_line_margin": (ScreenDistance, "lmargin1"),
        "font": Font,
        "hanging_line_margin": (ScreenDistance, "lmargin2"),
        "hidden": (bool, "elide"),
        "justify": str,
        "offset": ScreenDistance,
        "right_margin": (ScreenDistance, "rmargin"),
        "right_margin_bg": (ScreenDistance, "rmargincolor"),
        "selection_bg": (Color, "selectbackground"),
        "selection_fg": (Color, "selectforeground"),
        "space_after_paragraph": (ScreenDistance, "spacing3"),
        "space_before_paragraph": (ScreenDistance, "spacing1"),
        "space_before_wrapped_line": (ScreenDistance, "spacing2"),
        "strikethrough_color": (Color, "overstrikefg"),
        "tab_style": (str, "tabstyle"),
        "underline_color": (Color, "underlinefg"),
        "wrap": Wrap,
    }

    def __init__(
        self,
        _name: str = None,
        *,
        bg_color: Color | None = None,
        fg_color: Color | None = None,
        first_line_margin: int | ScreenDistance | None = None,
<<<<<<< HEAD
        font: Font | tuple[str | int | bool] | None = None,
=======
        font: Font | None = None,
>>>>>>> 647825f0
        hanging_line_margin: int | ScreenDistance | None = None,
        hidden: bool | None = None,
        justify: str | None = None,
        offset: int | ScreenDistance | None = None,
        right_margin: int | ScreenDistance | None = None,
        right_margin_bg: Color | None = None,
        selection_bg: Color | None = None,
        selection_fg: Color | None = None,
        space_after_paragraph: int | ScreenDistance | None = None,
        space_before_paragraph: int | ScreenDistance | None = None,
        space_before_wrapped_line: int | ScreenDistance | None = None,
        strikethrough_color: Color | None = None,
        tab_stops: TabStop | list[TabStop] | tuple[TabStop] | None = None,
        tab_style: str | None = None,
        underline_color: Color | None = None,
        wrap: Wrap | None = None,
    ) -> None:
        self._name = _name or f"{self._widget._name}:tag_{next(counts['textbox_tag'])}"
        _text_tags[self._name] = self

        self._call_tag_subcmd(
            None,
            "configure",
            background=bg_color,
            elide=hidden,
            font=font,
            foreground=fg_color,
            justify=justify,
            lmargin1=first_line_margin,
            lmargin2=hanging_line_margin,
            offset=offset,
            overstrikefg=strikethrough_color,
            rmargin=right_margin,
            rmargincolor=right_margin_bg,
            selectbackground=selection_bg,
            selectforeground=selection_fg,
            spacing1=space_before_paragraph,
            spacing2=space_before_wrapped_line,
            spacing3=space_after_paragraph,
            tabstyle=tab_style,
            underlinefg=underline_color,
            wrap=wrap,
        )
        self.tab_stops = tab_stops

    def __repr__(self) -> str:
        return f"<tukaan.TextBox.Tag named {self._name!r}>"

    def __to_tcl__(self):
        return self._name

    @classmethod
    def __from_tcl__(cls, value: str) -> Tag:
        return _text_tags[value]

    def _call_tag_subcmd(self, returntype: Any, subcommand: str, *args, **kwargs) -> Any:
        return Tcl.call(
            returntype,
            self._widget,
            "tag",
            subcommand,
            self._name,
            *args,
            *Tcl.to_tcl_args(**kwargs),
        )

    def _get(self, type_spec, key):
        return self._call_tag_subcmd(type_spec, "cget", f"-{key}")

    def _set(self, **kwargs):
        self._call_tag_subcmd(None, "configure", *Tcl.to_tcl_args(**kwargs))

    def add(self, *indexes) -> None:
        self._call_tag_subcmd(None, "add", *self._widget._convert_indices_or_range_to_tcl(indexes))

    def delete(self) -> None:
        self._call_tag_subcmd(None, "delete")

    def remove(self, *indexes) -> None:
        self._call_tag_subcmd(
            None, "remove", *self._widget._convert_indices_or_range_to_tcl(indexes)
        )

    @property
    def ranges(self):
        result = self._call_tag_subcmd((self._widget.index,), "ranges")

        for start, end in zip(result[0::2], result[1::2]):
            yield self._widget.range(start, end)

    def _prev_next_range(
        self, direction: str, start: TextIndex, end: TextIndex | None = None
    ) -> None | TextRange:
        if end is None:
            end = {"prev": self._widget.start, "next": self._widget.end}[direction]

        result = self._call_tag_subcmd((self._widget.index,), f"{direction}range", start, end)

        if not result:
            return None

        return self._widget.range(*result)

    prev_range = partialmethod(_prev_next_range, "prev")
    next_range = partialmethod(_prev_next_range, "next")


class TextIndex(namedtuple("TextIndex", ["line", "column"])):
    _widget: TextBox
    __slots__ = ()

    def __new__(cls, *index, no_check=False) -> TextIndex:
        result = None

        if isinstance(index, tuple) and len(index) == 2:
            # line and column numbers
            line, col = index
        else:
            index = index[0]
            if isinstance(index, int):
                if index in {0, 1}:
                    line, col = 1, 0
                elif index == -1:
                    result = Tcl.call(str, cls._widget._name, "index", "end - 1 chars")
            elif isinstance(index, (str, Icon, Image.Image, TkWidget, tk.Tcl_Obj)):
                # index string Tcl._from() OR mark name, image name or widget name
                result = Tcl.call(str, cls._widget._name, "index", index)
            elif isinstance(index, tuple):
                line, col = index
            else:
                raise TypeError

        if result:
            line, col = tuple(map(int, result.split(".")))

        if not no_check:
            if (line, col) < tuple(cls._widget.start):
                return cls._widget.start
            if (line, col) > tuple(cls._widget.end):
                return cls._widget.end

        return super().__new__(cls, line, col)  # type: ignore

    def __to_tcl__(self) -> str:
        return f"{self.line}.{self.column}"

    @classmethod
    def __from_tcl__(cls, string: str) -> TextIndex:
        return cls(string)

    def _compare(self, other: TextIndex, operator: str) -> bool:
        return Tcl.call(bool, self._widget, "compare", self, operator, other)

    def __eq__(self, other: TextIndex) -> bool:  # type: ignore[override]
        if not isinstance(other, TextIndex):
            return NotImplemented
        return self._compare(other, "==")

    def __lt__(self, other: TextIndex) -> bool:  # type: ignore[override]
        return self._compare(other, "<")

    def __gt__(self, other: TextIndex) -> bool:  # type: ignore[override]
        return self._compare(other, ">")

    def __le__(self, other: TextIndex) -> bool:  # type: ignore[override]
        return self._compare(other, "<=")

    def __ge__(self, other: TextIndex) -> bool:  # type: ignore[override]
        return self._compare(other, ">=")

    def __add__(self, arg: int | TextIndex) -> TextIndex:  # type: ignore[override]
        if isinstance(arg, TextIndex):
            return TextIndex(self.line + arg.line, self.column + arg.column)
        return self.forward(indices=arg)

    def __sub__(self, arg: int | TextIndex) -> TextIndex:  # type: ignore[override]
        if isinstance(arg, TextIndex):
            return TextIndex(self.line - arg.line, self.column - arg.column)
        return self.back(indices=arg)

    def clamp(self) -> TextIndex:
        if self < self._widget.start:
            return self._widget.start
        if self > self._widget.end:
            return self._widget.end
        return self

    def _move(self, dir_, chars, indices, lines):
        move_str = ""
        if chars:
            move_str += f" {dir_} {chars} chars"
        if indices:
            move_str += f" {dir_} {indices} indices"
        if lines:
            move_str += f" {dir_} {lines} lines"

        return self.__from_tcl__(self.__to_tcl__() + move_str).clamp()

    def forward(self, chars: int = 0, indices: int = 0, lines: int = 0) -> TextIndex:
        return self._move("+", chars, indices, lines)

    def back(self, chars: int = 0, indices: int = 0, lines: int = 0) -> TextIndex:
        return self._move("-", chars, indices, lines)

    def _apply_suffix(self, suffix) -> TextIndex:
        return self.__from_tcl__(f"{self.__to_tcl__()} {suffix}").clamp()

    @property
    def linestart(self) -> TextIndex:
        return self._apply_suffix("linestart")

    @property
    def lineend(self) -> TextIndex:
        return self._apply_suffix("lineend")

    @property
    def wordstart(self) -> TextIndex:
        return self._apply_suffix("wordstart")

    @property
    def wordend(self) -> TextIndex:
        return self._apply_suffix("wordend")


class TextRange(namedtuple("TextRange", ["start", "end"])):
    _widget: TextBox

    def __new__(
        cls, *indexes: slice | tuple[tuple[int, int], tuple[int, int]] | tuple[TextIndex, TextIndex]
    ) -> TextRange:
        if isinstance(indexes[0], slice):
            start, stop = indexes[0].start, indexes[0].stop
        else:
            start, stop = indexes

        if isinstance(start, tuple):
            start = cls._widget.index(*start)

        if isinstance(stop, tuple):
            stop = cls._widget.index(*stop)

        if start is None:
            start = cls._widget.start

        if stop is None:
            stop = cls._widget.end

        return super().__new__(cls, start, stop)  # type: ignore

    def get(self):
        return self._widget.get(self)

    def __contains__(self, index: TextIndex):  # type: ignore[override]
        return self.start <= index < self.end


class TextMarks(abc.MutableMapping):
    _widget: TextBox
    __slots__ = "_widget"

    def __get_names(self) -> list[str]:
        return Tcl.call([str], self._widget._name, "mark", "names")

    def __iter__(self) -> Iterator:
        return iter(self.__get_names())

    def __len__(self) -> int:
        return len(self.__get_names())

    def __contains__(self, mark: object) -> bool:
        return mark in self.__get_names()

    def __setitem__(self, name: str, index: TextIndex) -> None:
        Tcl.call(None, self._widget._name, "mark", "set", name, index)

    def __getitem__(self, name: str) -> TextIndex | None:
        if name not in self.__get_names():
            return None

        return self._widget.index(name)

    def __delitem__(self, name: str) -> None:
        if name == "insert":
            raise RuntimeError("can't delete caret")
        Tcl.call(None, self._widget._name, "mark", "unset", name)


class TextHistory:
    _widget: TextBox
    __slots__ = "_widget"

    def call_subcommand(self, *args) -> bool:
        if not self._widget.track_history:
            warnings.warn(
                "undoing is disabled on this textbox widget. Use `track_history=True` to enable it.",
                stacklevel=3,
            )
        return Tcl.call(bool, self._widget, "edit", *args)

    @property
    def can_redo(self) -> bool:
        return self.call_subcommand("canredo")

    @property
    def can_undo(self) -> bool:
        return self.call_subcommand("canundo")

    def redo(self, number=1) -> None:
        try:
            for i in range(number):
                self.call_subcommand("redo")
        except TclError:
            return

    __rshift__ = redo

    def undo(self, number=1) -> None:
        try:
            for i in range(number):
                self.call_subcommand("undo")
        except TclError:
            return

    __lshift__ = undo

    def clear(self) -> None:
        self.call_subcommand("reset")

    def add_sep(self) -> None:
        self.call_subcommand("separator")

    @property
    def limit(self) -> int:
        return Tcl.call(int, self._widget, "cget", "-maxundo")

    @limit.setter
    def limit(self, new_limit: int) -> None:
        Tcl.call(None, self._widget, "configure", "-maxundo", new_limit)


LineInfo = namedtuple("LineInfo", ["x", "y", "width", "height", "baseline"])
RangeInfo = namedtuple(
    "RangeInfo",
    [
        "chars",
        "displayed_chars",
        "displayed_indices",
        "displayed_lines",
        "indices",
        "lines",
        "width",
        "height",
    ],
)


class TextBox(
    BaseWidget, _TabStopsProperty, InputControlWidget, OutputDisplayWidget, XScrollable, YScrollable
):
    index: type[TextIndex]
    range: type[TextRange]
    Tag: type[Tag]
    marks: TextMarks
    history: TextHistory

    _tcl_class = "text"
    _keys = {
        "bg_color": (Color, "background"),
        "caret_color": (Color, "insertbackground"),
        "caret_offtime": (int, "insertofftime"),
        "caret_ontime": (int, "insertontime"),
        "caret_style": (CaretStyle, "blockcursor"),
        "caret_width": (ScreenDistance, "insertwidth"),
        "fg_color": (Color, "foreground"),
        "focusable": (bool, "takefocus"),
        "font": Font,
        "height": ScreenDistance,
        "inactive_caret_style": (InactiveCaretStyle, "insertunfocussed"),
        "inactive_selection_bg": (Color, "inactiveselectbackground"),
        "on_xscroll": ("func", "xscrollcommand"),
        "on_yscroll": ("func", "yscrollcommand"),
        "resize_along_chars": (bool, "setgrid"),
        "selection_bg": (Color, "selectbackground"),
        "selection_fg": (Color, "selectforeground"),
        "space_after_paragraph": (ScreenDistance, "spacing3"),
        "space_before_paragraph": (ScreenDistance, "spacing1"),
        "space_before_wrapped_line": (ScreenDistance, "spacing2"),
        "tab_style": (str, "tabstyle"),
        "track_history": (bool, "undo"),
        "width": ScreenDistance,
        "wrap": Wrap,
    }
<<<<<<< HEAD
    # TODO: padding cget, configure

    def __init__(
        self,
        parent: TkWidget | None,
=======

    def __init__(
        self,
        parent: TkWidget,
>>>>>>> 647825f0
        *,
        bg_color: Color | None = None,
        caret_color: Color | None = None,
        caret_offtime: int | None = None,
        caret_ontime: int | None = None,
        caret_style: str = CaretStyle.Beam,
        caret_width: int | ScreenDistance | None = None,
        fg_color: Color | None = None,
        focusable: bool | None = None,
<<<<<<< HEAD
        font: Font | tuple[str | int | bool] | None = None,
=======
        font: Font | None = None,
>>>>>>> 647825f0
        height: int | ScreenDistance | None = None,
        inactive_caret_style: str | None = None,
        inactive_selection_bg: Color | None = None,
        overflow: tuple[bool | str, bool | str] = ("auto", "auto"),
        padding: int | tuple[int] | tuple[int, int] | None = None,
        resize_along_chars: bool | None = None,
        selection_bg: Color | None = None,
        selection_fg: Color | None = None,
        space_after_paragraph: int | ScreenDistance | None = None,
        space_before_paragraph: int | ScreenDistance | None = None,
        space_before_wrapped_line: int | ScreenDistance | None = None,
        tab_stops: TabStop | list[TabStop] | None = None,
        tab_style: str | None = None,
        track_history: bool | None = None,
        width: int | ScreenDistance | None = None,
        wrap: Wrap | None = None,
        _peer_of: TextBox | None = None,
    ) -> None:

        if not font:
            font = Font("TkFixedFont")

        if caret_offtime is not None:
            caret_offtime = int(caret_offtime * 1000)

        if caret_ontime is not None:
            caret_ontime = int(caret_ontime * 1000)

        self.peer_of = _peer_of

        to_call = {
            "autoseparators": True,
            "highlightthickness": 0,
            "relief": "flat",
            "background": bg_color,
            "blockcursor": caret_style,
            "font": font,
            "foreground": fg_color,
            "height": height,
            "inactiveselectbackground": inactive_selection_bg,
            "insertbackground": caret_color,
            "insertofftime": caret_offtime,
            "insertontime": caret_ontime,
            "insertunfocussed": inactive_caret_style,
            "insertwidth": caret_width,
            "selectbackground": selection_bg,
            "selectforeground": selection_fg,
            "setgrid": resize_along_chars,
            "spacing1": space_before_paragraph,
            "spacing2": space_before_wrapped_line,
            "spacing3": space_after_paragraph,
            "tabstyle": tab_style,
            "takefocus": focusable,
            "undo": track_history,
            "width": width,
            "wrap": wrap,
        }

        if _peer_of is None:
            self._frame = Frame(parent)
            BaseWidget.__init__(self, self._frame, None, **to_call)
        else:
            self._frame = Frame(_peer_of._frame.parent)
            _name = f"{self._frame._name}.textbox_peer_{_peer_of.peer_count}_of_{_peer_of._name.split('.')[-1]}"
            BaseWidget.__init__(self, self._frame, (_peer_of, "peer", "create", _name), **to_call)
            self._name = _name

        self.padding = padding
        self.tab_stops = tab_stops

        self.peer_count: int = 0

        Tcl.eval(
            None,
            f"grid rowconfigure {self._frame._name} 0 -weight 1 \n"
            + f"grid columnconfigure {self._frame._name} 0 -weight 1 \n"
            + f"grid {self._name} -row 0 -column 0 -sticky nsew",
        )
        if overflow is not None:
            self.overflow = overflow

        self.index = TextIndex
        self.range = TextRange
        self.Tag = Tag
        self.marks = TextMarks()
        self.history = TextHistory()
        for attr in (self.index, self.range, self.Tag, self.marks, self.history):
            setattr(attr, "_widget", self)

        self.layout = self._frame.layout

    def _make_hor_scroll(self, hide: bool = True) -> None:
        self._h_scroll = ScrollBar(self._frame, orientation="horizontal", auto_hide=hide)
        self._h_scroll.attach(self)
        self._h_scroll.layout.grid(row=1, hor_align="stretch")

    def _make_vert_scroll(self, hide: bool = True) -> None:
        self._v_scroll = ScrollBar(self._frame, orientation="vertical", auto_hide=hide)
        self._v_scroll.attach(self)
        self._v_scroll.layout.grid(col=1, vert_align="stretch")

    def _convert_indices_or_range_to_tcl(self, indices) -> tuple[str, str]:
        if len(indices) == 1:
            index_or_range = indices[0]

            if isinstance(index_or_range, self.range):
                return tuple(index.__to_tcl__() for index in index_or_range)
            elif isinstance(index_or_range, self.index):
                return index_or_range.__to_tcl__(), index_or_range.forward(chars=1).__to_tcl__()
            elif isinstance(index_or_range, tuple):
                return (
                    self.index(*index_or_range).__to_tcl__(),
                    self.index(*index_or_range).forward(chars=1).__to_tcl__(),
                )
        elif len(indices) == 2:
            return tuple(index.__to_tcl__() for index in self.range(*indices))
        else:
            return "1.0", "end - 1 chars"

    def __len__(self) -> int:
        return self.end.line

    def __matmul__(
        self, index: tuple[int, int] | int | Icon | Image.Image | TkWidget
    ) -> TextBox.index:
        return self.index(index)

    def __contains__(self, text: str) -> bool:
        return text in self.get()

    def __getitem__(self, index: slice | tuple | TextBox.index) -> str:
        if isinstance(index, slice):
            return self.get(self.range(index))
        elif isinstance(index, (tuple, self.index)):
            return self.get(index)
        raise TypeError("expected a tuple, a slice or a TextBox.index object")

    @property
    def padding(self):
        return self._get(int, "padx"), self._get(int, "pady")

    @padding.setter
    def padding(self, new_padding: int | tuple[int, int] | list[int]) -> None:
<<<<<<< HEAD
        if new_padding is None:
            return

=======
>>>>>>> 647825f0
        padx = pady = None

        if isinstance(new_padding, int):
            padx = pady = new_padding
        elif len(new_padding) == 1:
            padx = pady = new_padding[0]
        elif len(new_padding) == 2:
            padx, pady = new_padding
        else:
            raise ValueError("4 side padding isn't supported for TextBox")

        self._set(padx=padx, pady=pady)

    def Peer(self, **kwargs):
        if self.peer_of is None:
            self.peer_count += 1
            return TextBox(_peer_of=self, **kwargs)
        else:
            raise RuntimeError("can't create a peer of a peer")

    @property
    def start(self) -> TextIndex:
        return self.index(0, no_check=True)

    @property
    def end(self) -> TextIndex:
        return self.index("end - 1 chars", no_check=True)

    @property
    def caret_pos(self) -> TextIndex:
        return self.marks["insert"]

    @caret_pos.setter
    def caret_pos(self, new_pos: TextIndex) -> None:
        self.marks["insert"] = new_pos

    @property
    def mouse_pos(self) -> TextIndex:
        return self.index("current")

    def coord_to_index(self, x, y) -> TextIndex:
        return self.index(f"@{int(x)},{int(y)}")

    @property
    def is_empty(self):
        return self.end == (1, 0)

    def insert(self, index: TextIndex | str = "insert", content: str = "", **kwargs) -> None:
        if isinstance(content, (Image.Image, Icon)):
            margin = kwargs.pop("margin", None)
            padx = pady = None
            if margin:
                if isinstance(margin, int) or len(margin) == 1:
                    padx = pady = margin
                elif len(margin) == 2:
                    padx, pady = margin
                else:
                    raise ValueError(
                        "unfortunately 4 side margins aren't supported for embedded images"
                    )

            align = kwargs.pop("align", None)

            # fmt: off
            to_call = ("image", "create", index, *Tcl.to_tcl_args(image=content, padx=padx, pady=pady, align=align))
            # fmt: on
        elif isinstance(content, TkWidget):
            if content is self._frame.parent:
                # don't insert the textbox's parent in itself
                return

            margin = kwargs.pop("margin", None)
            padx = pady = None
            if margin is not None:
                if isinstance(margin, int) or len(margin) == 1:
                    padx = pady = margin
                elif len(margin) == 2:
                    padx, pady = margin
                else:
                    raise ValueError(
                        "unfortunately 4 side margins aren't supported for embedded widgets"
                    )

            align = kwargs.pop("align", None)
            stretch = False
            if align == "stretch":
                stretch = True
                align = None

            # fmt: off
            to_call = ("window", "create", index, *Tcl.to_tcl_args(window=content, padx=padx, pady=pady, align=align, stretch=stretch))
            # fmt: on
        elif isinstance(content, Path):
            with content.resolve().open() as file:
                to_call = ("insert", index, file.read())
        else:
            to_call = ("insert", index, content)

        if kwargs:
            raise TypeError(f"insert() got unexpected keyword argument(s): {tuple(kwargs.keys())}")
        Tcl.call(None, self, *to_call)

    def delete(self, *indexes) -> None:
        Tcl.call(None, self, "delete", *self._convert_indices_or_range_to_tcl(indexes))

    def get(self, *indexes) -> str:
        return Tcl.call(str, self, "get", *self._convert_indices_or_range_to_tcl(indexes))

    def replace(self, *args, tag: Tag | None = None) -> None:
        if isinstance(args[0], TextRange) and isinstance(args[1], str):
            start, end = args[0]
            text = args[1]
        elif (
            len(args) == 3
            and isinstance(args[0], self.index)
            and isinstance(args[1], self.index)
            and isinstance(args[2], str)
        ):
            start = self.start if args[0] is None else args[0]
            end = self.end if args[1] is None else args[1]
            text = args[2]
        else:
            raise ValueError("invalid arguments. See help(TextBox.replace).")

        Tcl.call(None, self, "replace", start, end, text, tag)

    def search(
        self,
        pattern: str,
        start: TextIndex,
        stop: TextIndex | str = "end",
        *,
        backwards: bool = False,
        case_sensitive: bool = True,
        count_hidden: bool = False,
        exact: bool = False,
        forwards: bool = False,
        match_newline: bool = False,
        regex: bool = False,
        strict_limits: bool = False,
        variable: Integer = None,
    ):

        if stop == self.end:
            stop = "end - 1 chars"

        if variable is None:
            variable = Integer()

        to_call: list[str] = []

        if backwards:
            to_call += "-backwards"
        if not case_sensitive:
            to_call += "-nocase"
        if count_hidden:
            to_call += "-elide"
        if exact:
            to_call += "-exact"
        if forwards:
            to_call += "-forwards"
        if match_newline:
            to_call += "-nolinestop"
        if regex:
            to_call += "-regexp"
        if strict_limits:
            to_call += "-strictlimits"

        if pattern and pattern[0] == "-":
            to_call += "--"

        while True:
            result = Tcl.call(
                str, self._name, "search", "-count", variable, *to_call, pattern, start, stop
            )
            if not result:
                break
            yield self.range(self.index(result), self.index(result).forward(chars=variable.get()))  # type: ignore
            start = result + "+ 1 chars"

    def scroll_to(self, index: TextIndex) -> None:
        Tcl.call(None, self, "see", index)

    @property
    def overflow(self) -> tuple[bool | str, bool | str]:
        return self._overflow

    @overflow.setter
    def overflow(self, new_overflow: tuple[bool | str, bool | str]) -> None:
        if hasattr(self, "_h_scroll"):
            self._h_scroll.destroy()
        if hasattr(self, "_v_scroll"):
            self._v_scroll.destroy()

        if len(new_overflow) == 1:
            new_overflow = (new_overflow[0], new_overflow[0])

        if new_overflow == (False, False):
            pass
        elif new_overflow == (True, False):
            self._make_hor_scroll(False)
        elif new_overflow == (False, True):
            self._make_vert_scroll(False)
        elif new_overflow == (True, True):
            self._make_hor_scroll(False)
            self._make_vert_scroll(False)
        elif new_overflow == ("auto", False):
            self._make_hor_scroll()
        elif new_overflow == (False, "auto"):
            self._make_vert_scroll()
        elif new_overflow == ("auto", True):
            self._make_hor_scroll()
            self._make_vert_scroll(False)
        elif new_overflow == (True, "auto"):
            self._make_hor_scroll(False)
            self._make_vert_scroll()
        elif new_overflow == ("auto", "auto"):
            self._make_hor_scroll()
            self._make_vert_scroll()
        else:
            raise ValueError(f"invalid overflow value: {new_overflow}")

        self._overflow = new_overflow

    @property
    def text(self) -> str:
        return self.get()

    @text.setter
    def text(self, new_text: str) -> None:
        self.delete()
        self.insert(self.end, new_text)

    @property
    def content(self) -> list[tuple[TextIndex, str | Tag | Icon | Image.Image | TkWidget]]:
        result = []  # type: ignore
        unclosed_tags = {}

        def add_item(type: str, value: str, index: str) -> None:
            nonlocal result
            nonlocal unclosed_tags

            if type == "tagon":
                unclosed_tags[value] = (index, len(result))
                return
            elif type == "tagoff":
                if value in unclosed_tags:
                    result.insert(
                        unclosed_tags[value][1],
                        (
                            self.range(self.index(unclosed_tags[value][0]), self.index(index)),
                            Tag.__from_tcl__(value),
                        ),
                    )
                    return

            convert = {
                "image": lambda x: _images[x],
                "mark": lambda x: f"TextBox.marks[{x!r}]",
                "text": str,
                "window": TkWidget.__from_tcl__,
            }[type]

            result.append((self.index(index), convert(value)))  # type: ignore  # "object" not callable

        Tcl.call(str, self, "dump", "-all", "-command", add_item, "1.0", "end - 1 chars")
        return result

    @Tcl.update_before
    def line_info(self, index: TextIndex) -> LineInfo:
        """Returns the accurate height only if the TextBox widget has already laid out"""
        result = Tcl.call(
            (ScreenDistance, ScreenDistance, ScreenDistance, ScreenDistance, ScreenDistance),
            self,
            "dlineinfo",
            index,
        )

        return LineInfo(*result)

    def range_info(self, *indexes) -> RangeInfo:
        result = Tcl.call(
            (int, int, int, int, int, int, ScreenDistance, ScreenDistance),
            self,
            "count",
            "-chars",
            "-displaychars",
            "-displayindices",
            "-displaylines",
            "-indices",
            "-lines",
            "-xpixels",
            "-ypixels",
            *self._convert_indices_or_range_to_tcl(indexes),
        )

        return RangeInfo(*result)<|MERGE_RESOLUTION|>--- conflicted
+++ resolved
@@ -46,52 +46,9 @@
         if tab_stops is None:
             return
 
-<<<<<<< HEAD
         if not isinstance(tab_stops, (list, tuple)):
             tab_stops = (tab_stops,)
 
-=======
-from ._base import (
-    BaseWidget,
-    GetSetAttrMixin,
-    InputControlWidget,
-    OutputDisplayWidget,
-    TkWidget,
-    XScrollable,
-    YScrollable,
-)
-from .frame import Frame
-from .scrollbar import ScrollBar
-
-
-class TabStop:
-    def __init__(self, position: float, align: str = "left"):
-        if align == "decimal":
-            align = "numeric"
-
-        self.position, self.align = position, align
-
-    def __repr__(self):
-        return f"TabStop({self.position!r}, {self.align!r})"
-
-    def __to_tcl__(self):
-        return self.position, self.align
-
-
-class _TabStopsProperty:
-    @property
-    def tab_stops(self) -> list[TabStop]:
-        result = []
-        for pos, align in seq_pairs(self._get([str], "tabs")):
-            result.append(TabStop(pos, align))
-        return result
-
-    @tab_stops.setter
-    def tab_stops(self, tab_stops: TabStop | list[TabStop]) -> None:
-        if not isinstance(tab_stops, (list, tuple)):
-            tab_stops = (tab_stops,)
-
->>>>>>> 647825f0
         self._set(tabs=[y for x in tab_stops for y in x.__to_tcl__()])
 
 
@@ -126,11 +83,7 @@
         bg_color: Color | None = None,
         fg_color: Color | None = None,
         first_line_margin: int | ScreenDistance | None = None,
-<<<<<<< HEAD
         font: Font | tuple[str | int | bool] | None = None,
-=======
-        font: Font | None = None,
->>>>>>> 647825f0
         hanging_line_margin: int | ScreenDistance | None = None,
         hidden: bool | None = None,
         justify: str | None = None,
@@ -523,18 +476,10 @@
         "width": ScreenDistance,
         "wrap": Wrap,
     }
-<<<<<<< HEAD
-    # TODO: padding cget, configure
-
-    def __init__(
-        self,
-        parent: TkWidget | None,
-=======
 
     def __init__(
         self,
         parent: TkWidget,
->>>>>>> 647825f0
         *,
         bg_color: Color | None = None,
         caret_color: Color | None = None,
@@ -544,11 +489,7 @@
         caret_width: int | ScreenDistance | None = None,
         fg_color: Color | None = None,
         focusable: bool | None = None,
-<<<<<<< HEAD
         font: Font | tuple[str | int | bool] | None = None,
-=======
-        font: Font | None = None,
->>>>>>> 647825f0
         height: int | ScreenDistance | None = None,
         inactive_caret_style: str | None = None,
         inactive_selection_bg: Color | None = None,
@@ -692,12 +633,9 @@
 
     @padding.setter
     def padding(self, new_padding: int | tuple[int, int] | list[int]) -> None:
-<<<<<<< HEAD
         if new_padding is None:
             return
 
-=======
->>>>>>> 647825f0
         padx = pady = None
 
         if isinstance(new_padding, int):
