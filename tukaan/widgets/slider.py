from __future__ import annotations

from typing import Callable

from tukaan._tcl import Tcl
from tukaan._units import ScreenDistance
from tukaan._variables import Float

from ._base import BaseWidget, InputControlWidget, TkWidget


class Slider(BaseWidget, InputControlWidget):
    _tcl_class = "ttk::scale"
    _keys = {
        "focusable": (bool, "takefocus"),
        "length": ScreenDistance,
        "max": (float, "to"),
        "min": (float, "from"),
        "on_move": ("func", "command"),
        "orientation": (str, "orient"),
        "value": float,
        "variable": Float,
    }

    def __init__(
        self,
<<<<<<< HEAD
        parent: TkWidget | None,
=======
        parent: TkWidget,
>>>>>>> 647825f0
        max: int | None = 100,
        *,
        focusable: bool | None = None,
        length: int | ScreenDistance | None = None,
        min: int | None = 0,
        on_move: Callable | None = None,
        orientation: str | None = None,
        value: float | None = None,
        variable: Float | None = None,
    ) -> None:
        BaseWidget.__init__(
            self,
            parent,
            command=on_move,
            from_=min,
            length=length,
            orient=orientation,
            takefocus=focusable,
            to=max,
            value=value,
            variable=variable,
        )

    def _repr_details(self):
        return f"min={self.min!r}, max={self.max!r}, value={self.value!r}"

    def get(self) -> float:
        return Tcl.call(float, self, "get")

    def set(self, value: float = 0) -> None:
        Tcl.call(None, self, "set", value)

    def __add__(self, other: int):
        self.set(self.get() + other)
        return self

    def __sub__(self, other: int):
        self.set(self.get() - other)
        return self<|MERGE_RESOLUTION|>--- conflicted
+++ resolved
@@ -24,11 +24,7 @@
 
     def __init__(
         self,
-<<<<<<< HEAD
-        parent: TkWidget | None,
-=======
         parent: TkWidget,
->>>>>>> 647825f0
         max: int | None = 100,
         *,
         focusable: bool | None = None,
