--- conflicted
+++ resolved
@@ -122,11 +122,7 @@
         "focusable": (bool, "takefocus"),
     }
 
-<<<<<<< HEAD
-    def __init__(self, parent: TkWidget | None, *, focusable: bool | None = None) -> None:
-=======
     def __init__(self, parent: TkWidget, *, focusable: bool | None = None) -> None:
->>>>>>> 647825f0
         BaseWidget.__init__(self, parent, takefocus=focusable)
 
         self.Tab = Tab
