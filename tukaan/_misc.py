--- conflicted
+++ resolved
@@ -481,7 +481,52 @@
         )
 
 
-<<<<<<< HEAD
+class _ConfigObject:
+    tk_focusFollowsMouse = False
+
+    @property
+    def focus_follows_mouse(self) -> None:
+        return self.tk_focusFollowsMouse
+
+    @focus_follows_mouse.setter
+    def focus_follows_mouse(self, value) -> None:
+        if value:
+            get_tcl_interp()._tcl_call(None, "tk_focusFollowsMouse")
+            self.tk_focusFollowsMouse = True
+        else:
+            warnings.warn("Config.focus_follows_mouse can't be disabled.")
+
+    @staticmethod
+    def _get_theme_aliases() -> dict[str, str]:
+        theme_dict = {"clam": "clam", "legacy": "default", "native": "clam"}
+        winsys = get_tcl_interp()._winsys
+
+        if winsys == "win32":
+            theme_dict["native"] = "vista"
+        elif winsys == "aqua":
+            theme_dict["native"] = "aqua"
+
+        return theme_dict
+
+    @property
+    def theme(self) -> str:
+        theme_dict = {"clam": "clam", "default": "legacy", "vista": "native", "aqua": "native"}
+        current = get_tcl_interp()._tcl_call(str, "ttk::style", "theme", "use")
+
+        try:
+            return theme_dict[current]
+        except KeyError:
+            return current
+
+    @theme.setter
+    def theme(self, theme) -> None:
+        aliases = self._get_theme_aliases()
+        if theme in aliases:
+            theme = aliases[theme]
+
+        get_tcl_interp()._tcl_call(None, "ttk::style", "theme", "use", theme)
+
+        
 class Time:
     def __init__(self, *args, **kwargs):
         if args and not kwargs:
@@ -521,7 +566,7 @@
         return self.hours * 3600 + self.minutes * 60 + self.seconds
 
 
-class _TimeCreator:
+class _TimeConstructor:
     def __getitem__(self, key):
         if isinstance(key, slice):
             return Time(key.start, key.stop, key.step)
@@ -532,7 +577,7 @@
         return Time(*args, **kwargs)
 
     def __instancecheck__(self, other):
-        return isinstance(other, (_TimeCreator, Time))
+        return isinstance(other, (_TimeConstructor, Time))
 
     def __repr__(self):
         return "<tukaan.Time; usage: Time[h:min:sec] or Time(h, min, sec)>"
@@ -544,50 +589,4 @@
         return Time(h, m, s)
 
 
-_Time = _TimeCreator()
-=======
-class _ConfigObject:
-    tk_focusFollowsMouse = False
-
-    @property
-    def focus_follows_mouse(self) -> None:
-        return self.tk_focusFollowsMouse
-
-    @focus_follows_mouse.setter
-    def focus_follows_mouse(self, value) -> None:
-        if value:
-            get_tcl_interp()._tcl_call(None, "tk_focusFollowsMouse")
-            self.tk_focusFollowsMouse = True
-        else:
-            warnings.warn("Config.focus_follows_mouse can't be disabled.")
-
-    @staticmethod
-    def _get_theme_aliases() -> dict[str, str]:
-        theme_dict = {"clam": "clam", "legacy": "default", "native": "clam"}
-        winsys = get_tcl_interp()._winsys
-
-        if winsys == "win32":
-            theme_dict["native"] = "vista"
-        elif winsys == "aqua":
-            theme_dict["native"] = "aqua"
-
-        return theme_dict
-
-    @property
-    def theme(self) -> str:
-        theme_dict = {"clam": "clam", "default": "legacy", "vista": "native", "aqua": "native"}
-        current = get_tcl_interp()._tcl_call(str, "ttk::style", "theme", "use")
-
-        try:
-            return theme_dict[current]
-        except KeyError:
-            return current
-
-    @theme.setter
-    def theme(self, theme) -> None:
-        aliases = self._get_theme_aliases()
-        if theme in aliases:
-            theme = aliases[theme]
-
-        get_tcl_interp()._tcl_call(None, "ttk::style", "theme", "use", theme)
->>>>>>> 561976b9
+_Time = _TimeConstructor()