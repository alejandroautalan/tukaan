from __future__ import annotations

import collections
import re
from typing import Dict, List, Optional, Tuple, Union, cast

# fmt: off
from ._platform import Platform
# fmt: off
<<<<<<< HEAD
from ._utils import (ClassPropertyMetaClass, ColorError, FontError, TukaanError,
                    _flatten, _pairs, classproperty, from_tcl, get_tcl_interp,
                    reversed_dict, to_tcl, update_before)
=======
from ._utils import (ClassPropertyMetaClass, ColorError, FontError,
                     TukaanError, _flatten, _pairs, classproperty, from_tcl,
                     get_tcl_interp, reversed_dict, to_tcl, update_before)
>>>>>>> 116eaf65


class HEX:
    @staticmethod
    def to_hex(r, g, b) -> str:
        return f"#{r:02x}{g:02x}{b:02x}"

    @staticmethod
    def from_hex(hex) -> Tuple[int, int, int]:
        int_value = int(hex.lstrip("#"), 16)
        return cast(
            Tuple[int, int, int],
            (int_value >> 16, int_value >> 8 & 0xFF, int_value & 0xFF),
        )


class HSV:
    @staticmethod
    def to_hsv(r, g, b) -> Tuple[int, int, int]:
        r, g, b = tuple(x / 255 for x in (r, g, b))

        high = max(r, g, b)
        low = min(r, g, b)
        diff = high - low

        if high == low:
            h = 0
        elif high == r:
            h = (60 * ((g - b) / diff) + 360) % 360
        elif high == g:
            h = (60 * ((b - r) / diff) + 120) % 360
        elif high == b:
            h = (60 * ((r - g) / diff) + 240) % 360

        s = 0 if high == 0 else (diff / high) * 100
        v = high * 100

        return cast(Tuple[int, int, int], tuple(int(round(x, 0)) for x in (h, s, v)))

    @staticmethod
    def from_hsv(h, s, v) -> Tuple[int, int, int]:
        h, s, v = h / 360, s / 100, v / 100

        if s == 0.0:
            return cast(Tuple[int, int, int], tuple(int(round(x * 255, 0)) for x in (v, v, v)))

        i = int(h * 6.0)
        f = (h * 6.0) - i

        p, q, t = (
            v * (1.0 - s),
            v * (1.0 - s * f),
            v * (1.0 - s * (1.0 - f)),
        )

        r, g, b = [
            (v, t, p),
            (q, v, p),
            (p, v, t),
            (p, q, v),
            (t, p, v),
            (v, p, q)
        ][int(i % 6)]

        return cast(Tuple[int, int, int], tuple(int(round(x * 255, 0)) for x in (r, g, b)))


class CMYK:
    @staticmethod
    def to_cmyk(r, g, b) -> Tuple[int, int, int, int]:
        if (r, g, b) == (0, 0, 0):
            return (0, 0, 0, 100)

        c, m, y = (1 - x / 255 for x in (r, g, b))

        k = min(c, m, y)
        c = (c - k) / (1 - k)
        m = (m - k) / (1 - k)
        y = (y - k) / (1 - k)

        return cast(
            Tuple[int, int, int, int], tuple(int(round(x * 100, 0)) for x in (c, m, y, k))
        )

    @staticmethod
    def from_cmyk(c, m, y, k) -> Tuple[int, int, int]:
        r = (1.0 - (c + k) / 100.0)
        g = (1.0 - (m + k) / 100.0)
        b = (1.0 - (y + k) / 100.0)

        return cast(Tuple[int, int, int], tuple(int(round(x * 255, 0)) for x in (r, g, b)))


# TODO: hsl, yiq
class Color:
    _supported_color_spaces = {"hex", "rgb", "hsv", "cmyk"}

    def __init__(self, color: str | Tuple[int, int, int] | Tuple[int, int, int, int], space: str = "hex") -> None:
        if space == "hex" and isinstance(color, str):
            rgb = HEX.from_hex(color)

        elif space == "rgb" and isinstance(color, tuple) and len(color) == 3:
            rgb = color  # type: ignore

        elif space == "hsv" and isinstance(color, tuple) and len(color) == 3:
            rgb = HSV.from_hsv(*color)

        elif space == "cmyk" and isinstance(color, tuple) and len(color) == 4:
            rgb = CMYK.from_cmyk(*color)

        else:
            raise ColorError(self._what_is_the_problem(color, space))

        self.red, self.green, self.blue = rgb

    def _what_is_the_problem(self, color: str | Tuple[int, int, int] | Tuple[int, int, int, int], space: str) -> str:
        length_dict = {
            "rgb":3,
            "hsv": 3,
            "cmyk": 4
        }

        if space not in self._supported_color_spaces:
            return f"{space!r} is not a supported color space for tukaan.Color."
        elif space == "hex":
            return f"{color!r} is not a valid hexadecimal color name."
        elif space in {"rgb", "hsv", "cmyk"} and not isinstance(color, tuple):
            return f"{color!r} is not a valid {space} color. A tuple is expected."
        elif space in {"rgb", "hsv", "cmyk"} and len(color) != length_dict[space]:
            return f"{color!r} is not a valid {space} color. A tuple with length of {length_dict[space]} is expected."

        return "Not implemented tukaan.Color error."  # shouldn't get here

    def __repr__(self) -> str:
        return f"{type(self).__name__}(red={self.red}, green={self.green}, blue={self.blue})"

    __str__ = __repr__

    def to_tcl(self) -> str:
        return self.hex

    @classmethod
    def from_tcl(cls, tcl_value) -> Color:
        return cls(tcl_value)

    def invert(self) -> Color:
        self.red = 255 - self.red
        self.green = 255 - self.green
        self.blue = 255 - self.blue

        return self

    @property
    def hex(self) -> str:
        return HEX.to_hex(self.red, self.green, self.blue)

    @property
    def rgb(self) -> Tuple[int, int, int]:
        return (self.red, self.green, self.blue)

    @property
    def hsv(self) -> tuple:
        return HSV.to_hsv(self.red, self.green, self.blue)

    @property
    def cmyk(self) -> tuple:
        return CMYK.to_cmyk(self.red, self.green, self.blue)


class Clipboard(metaclass=ClassPropertyMetaClass):
    @classmethod
    def __repr__(self) -> str:
        return f"{type(self).__name__}(content={self.get()})"

    @classmethod
    def clear(cls) -> None:
        get_tcl_interp()._tcl_call(None, "clipboard", "clear")

    @classmethod
    def append(cls, content) -> None:
        get_tcl_interp()._tcl_call(None, "clipboard", "append", content)

    @classmethod
    def get(cls) -> str:
        try:
            return get_tcl_interp()._tcl_call(str, "clipboard", "get")
        except TukaanError:
            # implement clipboard image with PIL.ImageGrab.grabclipboard
            return ""

    __str__ = get

    @classmethod
    def set(cls, new_content: str) -> None:
        get_tcl_interp()._tcl_call(None, "clipboard", "clear")
        get_tcl_interp()._tcl_call(None, "clipboard", "append", new_content)

    @classproperty
    def content(cls) -> str:
        return cls.get()

    # "Name "content" already defined on line blablabla"
    @content.setter  # type: ignore
    def content(cls, new_content: str) -> None:
        cls.set(new_content)


class Cursor(
    collections.namedtuple("Cursor", "cursor"), metaclass=ClassPropertyMetaClass
):
    """An object to use cross-platform, and human-understandable cursor names,
    and to get and set the mouse cursor position"""

    _cursor_dict: Dict[Union[str, None], str] = {
        "crosshair": "crosshair",
        "default": "arrow",
        "e-resize": "right_side",
        "help": "question_arrow",
        "move": "fleur",
        "n-resize": "top_side",
        "ne-sw-resize": "top_right_corner",
        "not-allowed": "circle",
        "ns-resize": "sb_v_double_arrow",
        "nw-se-resize": "top_left_corner",
        "pointer": "hand2",
        "progress": "arrow",  # for cross-platform compatibility
        "s-resize": "bottom_side",
        "text": "xterm",
        "w-resize": "left_side",
        "wait": "watch",
        "we-resize": "sb_h_double_arrow",
        None: "none",
    }

    _win_cursor_dict: Dict[Union[str, None], str] = {
        "not-allowed": "no",
        "progress": "starting",
        "ne-sw-resize": "size_ne_sw",
        "ns-resize": "size_ns",
        "nw-se-resize": "size_nw_se",
        "wait": "wait",
        "we-resize": "size_we",
    }

    if Platform.system == "Windows":
        _cursor_dict = {**_cursor_dict, **_win_cursor_dict}

    def to_tcl(self) -> str:
        return self._cursor_dict[self.cursor]

    @classmethod
    def from_tcl(cls, tcl_value) -> Cursor:
        return cls(reversed_dict(cls._cursor_dict)[tcl_value])

    @classproperty
    def x(cls) -> int:
        return get_tcl_interp()._tcl_call(int, "winfo", "pointerx", ".")

    @x.setter  # type: ignore
    @update_before
    def x(cls, new_x: int) -> None:
        get_tcl_interp()._tcl_call(
            None,
            "event",
            "generate",
            ".",
            "<Motion>",
            "-warp",
            "1",
            "-x",
            new_x,
        )

    @classproperty
    def y(cls) -> int:
        return get_tcl_interp()._tcl_call(int, "winfo", "pointery", ".")

    @y.setter  # type: ignore
    @update_before
    def y(cls, new_y: int) -> None:
        get_tcl_interp()._tcl_call(
            None,
            "event",
            "generate",
            ".",
            "<Motion>",
            "-warp",
            "1",
            "-y",
            new_y,
        )

    @classproperty
    def position(cls) -> Tuple[int, int]:
        return (cls.x(), cls.y())

    @position.setter  # type: ignore
    @update_before
    def position(cls, new_pos: int | Tuple[int, int] | List[int]) -> None:
        if isinstance(new_pos, (tuple, list)) and len(new_pos) > 1:
            x, y = new_pos
        elif isinstance(new_pos, int):
            x = y = new_pos

        get_tcl_interp()._tcl_call(
            None,
            "event",
            "generate",
            ".",
            "<Motion>",
            "-warp",
            "1",
            "-x",
            x,
            "-y",
            y,
        )


class Font(
    collections.namedtuple("Font", "family size bold italic underline strikethrough"),
    metaclass=ClassPropertyMetaClass,
):
    def __new__(
        cls,
        family: str = "default-font",
        size: int = 10,
        bold: bool = False,
        italic: bool = False,
        underline: bool = False,
        strikethrough: bool = False,
    ) -> Font:

        if family in cls.presets:
            # small-caption-font -> TkSmallCaptionFont
            family = f"Tk{family.title().replace('-', '')}"

        if family not in cls.families: # presets are already checked
            raise FontError(f"the font family {family!r} is not found, or is not a valid font name.")

        return super(Font, cls).__new__(
            cls, family, size, bold, italic, underline, strikethrough
        )

    def to_tcl(self) -> Tuple:  # i won't write out, and then cast 12 str-s
        font_dict = {
            "-family": self.family,
            "-size": self.size,
            "-weight": "bold" if self.bold else "normal",
            "-slant": "italic" if self.italic else "roman",
            "-underline": self.underline,
            "-overstrike": self.strikethrough,
        }

        return tuple(to_tcl(x) for x in _flatten(font_dict.items()))

    @classmethod
    def from_tcl(cls, tcl_value: Tuple) -> Font:
        types = {
            "family": str,
            "size": int,
            "bold": bool,
            "italic": bool,
            "underline": bool,
            "strikethrough": bool,
        }

        result_dict = {}

        for key, value in _pairs(tcl_value):
            key = key.lstrip("-")

            if key == "weight":
                value = (value == "bold")
                key = "bold"
            elif key == "slant":
                value = (value == "italic")
                key = "italic"
            elif key == "overstrike":
                key = "strikethrough"

            result_dict[key] = from_tcl(types[key], value)

        return cls(**result_dict)

    @classmethod
    def get_families(self, at_prefix: bool = False) -> List[str]:
        result = sorted(set(get_tcl_interp()._tcl_call([str], "font", "families")))
        # i get a way longer list, if not convert it to set. e.g Ubuntu were 3 times
        if at_prefix:
            return result
        return [family for family in result if not family.startswith("@")]

    @classproperty
    def families(self) -> List[str]:
        return self.get_families(True)

    @classproperty
    def presets(self) -> List[str]:
        result = sorted(get_tcl_interp()._tcl_call([str], "font", "names"))

        for index, item in enumerate(result):
            #  TkSmallCaptionFont -> small-caption-font
            result[index] = "-".join(
                re.findall(r".[^A-Z]*", item.replace("Tk", ""))
            ).lower()

        return result

    def measure(self, text: str) -> int:
        return get_tcl_interp()._tcl_call(int, "font", "measure", self, text)

    def metrics(self) -> Dict[str, Union[int, bool]]:
        result = get_tcl_interp()._tcl_call(
            {"-ascent": int, "-descent": int, "-linespace": int, "-fixed": bool},
            "font",
            "metrics",
            self,
        )
        return {key.lstrip("-"): value for key, value in result.items()}



class Screen(metaclass=ClassPropertyMetaClass):
    @classproperty
    def width(cls) -> ScreenDistance:
        width = get_tcl_interp()._tcl_call(int, "winfo", "screenwidth", ".")
        return ScreenDistance(width)

    @classproperty
    def height(cls) -> ScreenDistance:
        height = get_tcl_interp()._tcl_call(int, "winfo", "screenheight", ".")
        return ScreenDistance(height)

    @classproperty
    def size(cls) -> Tuple[ScreenDistance, ScreenDistance]:
        return (cls.width, cls.height)

    @classproperty
    def depth(cls) -> str:
        return get_tcl_interp()._tcl_call(str, "winfo", "screendepth", ".")

    @classproperty
    def dpi(cls) -> float:
        return get_tcl_interp()._tcl_call(float, "winfo", "fpixels", ".", "1i")


class ScreenDistance(collections.namedtuple("ScreenDistance", "distance")):
    """An object to convert between different screen distance units"""

    _tcl_units = {"px": "", "mm": "m", "cm": "c", "m": "c", "inch": "i", "ft": "i"}

    def __new__(cls, distance, unit="px") -> ScreenDistance:
        if unit != "px":
            distance = f"{distance}{cls._tcl_units[unit]}"

            pixels = get_tcl_interp()._tcl_call(float, "winfo", "fpixels", ".", distance)

            if unit == "m":
                pixels *= 100
            elif unit == "ft":
                pixels *= 12
        else:
            pixels = distance

        cls.dpi = Screen.dpi

        return super(ScreenDistance, cls).__new__(cls, pixels)

    def to_tcl(self) -> str:
        return str(self.distance)

    @classmethod
    def from_tcl(cls, tcl_value: int) -> ScreenDistance:
        return cls(tcl_value)

    @property
    def px(self) -> float:
        return round(self.distance, 4)

    @property
    def mm(self) -> float:
        return round(self.distance / (self.dpi / 25.4), 4)

    @property
    def cm(self) -> float:
        return round(self.distance / (self.dpi / 2.54), 4)

    @property
    def m(self) -> float:
        return round(self.distance / (self.dpi / 0.0254), 4)

    @property
    def inch(self) -> float:
        return round(self.distance / self.dpi, 4)

    @property
    def ft(self) -> float:
        return round(self.distance / (self.dpi * 12), 4)<|MERGE_RESOLUTION|>--- conflicted
+++ resolved
@@ -2,20 +2,14 @@
 
 import collections
 import re
-from typing import Dict, List, Optional, Tuple, Union, cast
+from typing import Dict, List, Tuple, Union, cast
 
 # fmt: off
 from ._platform import Platform
 # fmt: off
-<<<<<<< HEAD
-from ._utils import (ClassPropertyMetaClass, ColorError, FontError, TukaanError,
-                    _flatten, _pairs, classproperty, from_tcl, get_tcl_interp,
-                    reversed_dict, to_tcl, update_before)
-=======
 from ._utils import (ClassPropertyMetaClass, ColorError, FontError,
                      TukaanError, _flatten, _pairs, classproperty, from_tcl,
                      get_tcl_interp, reversed_dict, to_tcl, update_before)
->>>>>>> 116eaf65
 
 
 class HEX:
@@ -353,7 +347,7 @@
             # small-caption-font -> TkSmallCaptionFont
             family = f"Tk{family.title().replace('-', '')}"
 
-        if family not in cls.families: # presets are already checked
+        if family not in cls.families:  # presets are already checked
             raise FontError(f"the font family {family!r} is not found, or is not a valid font name.")
 
         return super(Font, cls).__new__(
@@ -438,7 +432,6 @@
         return {key.lstrip("-"): value for key, value in result.items()}
 
 
-
 class Screen(metaclass=ClassPropertyMetaClass):
     @classproperty
     def width(cls) -> ScreenDistance:
